--- conflicted
+++ resolved
@@ -244,36 +244,26 @@
                     ]
 
 {-# NOINLINE resizeS #-}
-<<<<<<< HEAD
 -- | A sign-preserving resize operation
 --
 -- Increasing the size of the number replicates the sign bit to the left.
 -- Truncating a number to length L keeps the sign bit and the rightmost L-1 bits.
 --
-resizeS :: forall n m . (SingI n, SingI m) => Signed n -> Signed m
-=======
 resizeS :: forall n m . (KnownNat n, KnownNat m) => Signed n -> Signed m
->>>>>>> 6f41fbad
 resizeS s@(S n) | n' <= m'  = fromIntegerS_inlineable n
                 | otherwise = case l of
                     (x:xs) -> fromBitList $ reverse $ x : (drop (n' - m') xs)
                     _      -> error "resizeS impossible case: empty list"
   where
-<<<<<<< HEAD
-    n' = fromInteger $ fromSing (sing :: Sing n) :: Int
-    m' = fromInteger $ fromSing (sing :: Sing m) :: Int
-    l  = toList $ toBitVector s
-
-{-# NOINLINE resizeS_wrap #-}
--- | A resize operation that is sign-preserving on extension, but wraps on truncation.
---
--- Increasing the size of the number replicates the sign bit to the left.
--- Truncating a number of length N to a length L just removes the leftmost N-L bits.
---
-resizeS_wrap :: SingI m => Signed n -> Signed m
-resizeS_wrap s@(S n) = fromIntegerS_inlineable n
-=======
     n' = fromInteger $ fromSNat (snat :: SNat n) :: Int
     m' = fromInteger $ fromSNat (snat :: SNat m) :: Int
     l  = toList $ toBitVector s
->>>>>>> 6f41fbad
+
+{-# NOINLINE resizeS_wrap #-}
+-- | A resize operation that is sign-preserving on extension, but wraps on truncation.
+--
+-- Increasing the size of the number replicates the sign bit to the left.
+-- Truncating a number of length N to a length L just removes the leftmost N-L bits.
+--
+resizeS_wrap :: KnownNat m => Signed n -> Signed m
+resizeS_wrap s@(S n) = fromIntegerS_inlineable n